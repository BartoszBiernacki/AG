--- conflicted
+++ resolved
@@ -155,16 +155,11 @@
                 # print(f"Agent {self} ate candy!")
                 food.eaten = True
                 self.eaten_candies += 1
-<<<<<<< HEAD
-
-=======
-                
                 if not self.moment_of_first_consumption:
                     self.moment_of_first_consumption = self.done_steps
                 else:
                     self.moment_of_second_consumption = self.done_steps
-                
->>>>>>> 1fab15c9
+
     def stage_0_prepare_for_new_day(self):
         """Preparation step.
 
@@ -197,11 +192,8 @@
         """
         self.step()
 
-<<<<<<< HEAD
-=======
     def stage_2_report(self):
-        """
-        Report some agent characteristics at the end of the day.
+        """Report some agent characteristics at the end of the day.
         Used in DataCollector
         """
         if self.eaten_candies < 2:
@@ -213,7 +205,6 @@
         self.step()
         print('EVOLUTION NOT IMPLEMENTED')
 
->>>>>>> 1fab15c9
     def step(self):
         """Single simulation time step.
 
