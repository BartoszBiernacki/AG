--- conflicted
+++ resolved
@@ -59,11 +59,7 @@
 
         # Set up model objects
         preparation_stage = ['stage_0_prepare_for_new_day']
-<<<<<<< HEAD
-        compete_stages = ['stage_1_compete'] * 100
-=======
         compete_stages = ["stage_1_compete"] * max_steps_per_day
->>>>>>> 1fab15c9
         model_stages = preparation_stage + compete_stages
         self.schedule = StagedActivation(
             model=self,
@@ -113,9 +109,8 @@
         # Collect some model data at the end of each day
         self.datacollector = DataCollector(
             model_reporters={
-<<<<<<< HEAD
                 "Energy":
-                lambda model: model.total_energy / len(list(model.creatures)),
+                lambda model: model.total_energy,
                 "Speed":
                 lambda model: model.avg_speed,
                 "View":
@@ -135,31 +130,6 @@
                 "Two eaters":
                 lambda model: model.count_eaters(2),
             },
-        )
-
-    @property
-    def creatures(self):
-        """Iterator over creature-agents."""
-        return filter(lambda a: isinstance(a, Creature), self.schedule.agents)
-
-    @property
-    def candies(self):
-        """Iterator over candy-agents."""
-        return filter(lambda a: isinstance(a, Candy), self.schedule.agents)
-
-    def random_pos(self):
-        """Returns a tuple of ranodmized `(x,y)` coordinates."""
-        return (
-            random.uniform(0, self.width),
-            random.uniform(0, self.height),
-        )
-
-=======
-                "Energy": lambda model: model.total_energy,
-                "Zero eaters": lambda model: model.count_eaters(0),
-                "One eaters": lambda model: model.count_eaters(1),
-                "Two eaters": lambda model: model.count_eaters(2),
-            },
             agent_reporters={
                 "Agent type": 'agent_type',
                 "Done steps": "done_steps",
@@ -170,37 +140,26 @@
                 'Moment of first consumption': 'moment_of_first_consumption',
                 'Moment of second consumption': 'moment_of_second_consumption'
             }
+
         )
 
-    def remove_old_candies(self):
-        """
-        Remove all candies at the end of each day.
-        """
-        
-        candies = [a for a in self.schedule.agents if isinstance(a, Candy)]
-        print(f"There are {len(candies)} candies.")
-        
-        for candy in filter(
-                lambda a: isinstance(a, Candy),
-                self.schedule.agents,
-        ):
-            self.schedule.remove(candy)
-            
-    def place_new_candies(self):
-        """
-        Place new candies at the beginning of each day.
-        """
-        for _ in range(self.n_candies):
-            pos = (
-                random.uniform(a=0, b=self.width),
-                random.uniform(a=0, b=self.height),
-            )
-        
-            new_candy = Candy(unique_id=self.next_id(), pos=pos, model=self)
-            self.space.place_agent(agent=new_candy, pos=pos)
-            self.schedule.add(new_candy)
-        
->>>>>>> 1fab15c9
+    @property
+    def creatures(self):
+        """Iterator over creature-agents."""
+        return filter(lambda a: isinstance(a, Creature), self.schedule.agents)
+
+    @property
+    def candies(self):
+        """Iterator over candy-agents."""
+        return filter(lambda a: isinstance(a, Candy), self.schedule.agents)
+
+    def random_pos(self):
+        """Returns a tuple of ranodmized `(x,y)` coordinates."""
+        return (
+            random.uniform(0, self.width),
+            random.uniform(0, self.height),
+        )
+
     def crossover(self, *parents):
         """Perform a crossover between `parents`.
 
@@ -264,11 +223,10 @@
                 parents.append(creature)
 
         random.shuffle(parents)
-<<<<<<< HEAD
-        print(f"There are {len(parents)} parents")
+        print(f"In day {self.day} there are {len(parents)} parents")
 
         if len(parents) == 1:
-            # Clone the single parent and mutate
+            # Clone the single parent and mutate the offspring
             parent = parents[0]
 
             pos = self.random_pos()
@@ -291,15 +249,6 @@
             # odd number of them.
             for i in range(0, 2 * (len(parents) // 2), 2):
                 print(i + 1)
-=======
-        
-        print(f"In day {self.day} there are {len(parents)} parents")
-        if len(parents) > 1:
-            # Iterate over every pair of parents.
-            # 2*(len(parents)//2) to avoid paring last parent if there is an
-            # odd number of them.
-            for i in range(0, 2*(len(parents)//2), 2):
->>>>>>> 1fab15c9
                 self.crossover(parents[i], parents[i + 1])
 
             # If there is an odd number of parents the last one was skipped
@@ -317,22 +266,15 @@
         of population) than step is an entire day.
         """
         self.day += 1
-<<<<<<< HEAD
         if self.day == 1 or isinstance(self.schedule, StagedActivation):
+            # Place new candies
             for _ in range(self.n_candies):
                 pos = self.random_pos()
                 new_candy = Candy(
                     unique_id=self.next_id(), pos=pos, model=self)
                 self.space.place_agent(agent=new_candy, pos=pos)
                 self.schedule.add(new_candy)
-=======
-        if isinstance(self.schedule, StagedActivation):
-            self.place_new_candies()
-        elif self.day == 1:
-            self.place_new_candies()
->>>>>>> 1fab15c9
-
-        self.datacollector.collect(self)
+
         # Halt if all days passed
         if self.day < self.last_day:
             self.schedule.step()
